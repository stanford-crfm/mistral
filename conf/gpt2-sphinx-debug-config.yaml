--- conflicted
+++ resolved
@@ -20,25 +20,23 @@
     run_dir: /scr-ssd/mercury/mistral/runs
 
 # Save Effective Batch Size for Easy Handling ==> Main Code asserts infra + training_config results in this!
-effective_bsz: 16
+effective_bsz: 32
 
 # Resume from Checkpoint
-resume: False
+resume: false
+
+# `torch.distributed` Default Infra Parameters -- to be overwritten by call to `torch.distributed.launch`
+local_rank: -1
+nodes: 1
+gpus_per_node: 8
+
+# DeepSpeed Default Infra Parameters -- to be overwritten by call to `DeepSpeed`
+num_gpus: 8
+num_nodes: 1
+world_size: 8
 
 # Logging Parameters -- 10 = DEBUG, 20 = INFO, 30 = WARNING, 40 = ERROR, 50 = CRITICAL
 log_level: 20
 
-<<<<<<< HEAD
-=======
-# Top-Level Infrastructure Parameters
-infra:
-    # Local Rank -- for Distributed Training :: -1 refers to non-distributed training, 0-8 (16?) otherwise
-    rank: -1
-
-    # GPUs assumed to be uniform *across* nodes
-    nodes: 1
-    gpus: 8
-
->>>>>>> 419a83ea
 # Random Seed
 seed: 21