"""
auto.py

Default Dataset/Corpus Utilities. Downloads (if necessary) from the Hugging Face `datasets` Hub, and organizes into
de-facto training, validation, and testing tests. Performs additional tokenization and normalization as well.
"""
import logging
from copy import deepcopy
from pathlib import Path
from typing import Dict, List

import datasets
from transformers import BatchEncoding, PreTrainedTokenizer

# Nest Overwatch under root `mistral` logger, inheriting formatting!
from src.corpora.detokenization import DATASET_TOKENIZATION_STRATEGY


overwatch = logging.getLogger("mistral.corpora.auto")


def get_auto_dataset(
    tokenizer: PreTrainedTokenizer,
    paths: Dict[str, Path],
    dataset_id: str = "wikitext",
    dataset_name: str = "wikitext-103-raw-v1",
    validation_ratio: float = 0.0005,
    seq_len: int = 1024,
    preprocessing_num_proc: int = 64,
    stride: int = -1,
    ignore_train: bool = False,
) -> datasets.DatasetDict:
    """ Run basic tokenization and grouping to turn a Hugging Face Dataset (via `datasets`) into a torch.Dataset. """
<<<<<<< HEAD
    # Sanity check on input args
    stride = seq_len if stride < 0 else stride
    assert stride <= seq_len, "Data grouping stride is smaller than sequence length: we are losing data."

    dataset = datasets.load_dataset(dataset_id, dataset_name, cache_dir=str(paths["dataset"]), keep_in_memory=True)
=======
    dataset = datasets.load_dataset(dataset_id, name=dataset_name, cache_dir=paths["dataset"], keep_in_memory=True)
>>>>>>> 8cb5bc80

    if "validation" not in dataset:
        assert "train" in dataset, "You must have train in dataset to make a validation dataset"
        # Create Dataset Split Cache Files
        train_fn, val_fn = [str(paths["dataset"] / dataset_id / f"{k}-split.hf") for k in ["train", "val"]]
        dataset = dataset["train"].train_test_split(
            test_size=validation_ratio,
            train_indices_cache_file_name=train_fn,
            test_indices_cache_file_name=val_fn,
        )
        dataset["validation"] = dataset["test"]
        del dataset["test"]

    # Preprocess Dataset in a Streaming Fashion
    assert "train" in dataset, "Field `train` not in Dataset!"
    if ignore_train:
        del dataset["train"]
        assert len(dataset) > 0, "You can't set ignore_train = True when there is only train data"

    # First, Normalize Text if Necessary. Tokenization Strategies are in dekoneizatoin.py.
    dataset = auto_detokenize(dataset_id, dataset, paths["preprocessed"], preprocessing_num_proc)

    # Second, run straight-up tokenization
    def tokenize(examples: Dict[str, List[str]]) -> BatchEncoding:
        return tokenizer(examples["text"])

    overwatch.info(f"Tokenizing Dataset via Multiprocessing with `{preprocessing_num_proc}` threads...")

    # Create Post-Tokenization Cache Paths
    post_tokenization_cache_files = {
        k: str(paths["preprocessed"] / dataset_id / "preprocessing" / "tokenization" / f"{k}-tokenized.hf")
        for k in dataset
    }
    # Create Parent Path of Cache Files
    (paths["preprocessed"] / dataset_id / "preprocessing" / "tokenization").mkdir(parents=True, exist_ok=True)

    tokenized_dataset = dataset.map(
        tokenize,
        batched=True,
        num_proc=preprocessing_num_proc,
        remove_columns=next(iter(dataset.values())).column_names,
        cache_file_names=post_tokenization_cache_files,
        load_from_cache_file=True,
    )

    # Finally, actually run chunking (collapse multiple sequences into a giant document to read `seq_len` chunks from)
    def group(examples: Dict[str, List[int]]) -> Dict[str, List[int]]:
        # Concatenate all the Texts
        concatenated = {k: sum(examples[k], []) for k in examples.keys()}
        total_length = len(concatenated[list(examples.keys())[0]])

        # Drop the "very last" bit of the dataset that doesn't fit into block size...
        total_length = ((total_length - seq_len + stride) // stride) * stride

        # Split by Chunks of Maximum Length
        result = {k: [t[i : i + seq_len] for i in range(0, total_length, stride)] for k, t in concatenated.items()}
        result["labels"] = deepcopy(result["input_ids"])

        # Mask out losses in overlapping regions. If training data, string will be equal to seq_len
        for i, labels in enumerate(result["labels"]):
            if i == 0:
                continue
            for j in range(len(labels) - stride):
                labels[j] = -100
            result["labels"][i] = labels
        return result

    # From HF.Examples :: Note that with `batched=True`, this map processes 1,000 texts together, so group_texts throws
    # away a remainder for each of those groups of 1,000 texts. You can adjust that batch_size here but a higher
    # value might be slower to preprocess.
    #   - Sidd Note (3/11): We're dropping a max of 8M / 9B tokens... we're probably fine!
    overwatch.info(f"Auto-Batching Dataset via Multiprocessing with `{preprocessing_num_proc}` threads...")

    # Create Post-Chunking Cache Paths
    post_chunking_cache_files = {
        k: str(paths["preprocessed"] / dataset_id / "preprocessing" / "chunking" / f"{k}-stride{stride}-chunked.hf")
        for k in dataset
    }
    # Create Parent Path of Cache Files
    (paths["preprocessed"] / dataset_id / "preprocessing" / "chunking").mkdir(parents=True, exist_ok=True)

    lm_dataset = tokenized_dataset.map(
        group,
        batched=True,
        num_proc=preprocessing_num_proc,
        cache_file_names=post_chunking_cache_files,
        load_from_cache_file=True,
    )

    return lm_dataset


def auto_detokenize(
    dataset_id: str, dataset: datasets.DatasetDict, preprocess_path: Path, preprocessing_num_proc: int = 8
) -> datasets.DatasetDict:
    if dataset_id in DATASET_TOKENIZATION_STRATEGY:
        overwatch.info(f"Detokenizing Dataset via Multiprocessing with `{preprocessing_num_proc}` threads...")
        # Create Post-Detokenization Cache Paths
        post_detokenization_cache_files = {
            k: str(preprocess_path / dataset_id / "preprocessing" / "detokenization" / f"{k}-detokenized.hf")
            for k in dataset
        }
        # Create Parent Path of Cache Files
        (preprocess_path / dataset_id / "preprocessing" / "detokenization").mkdir(parents=True, exist_ok=True)

        detokenized_dataset = dataset.map(
            DATASET_TOKENIZATION_STRATEGY[dataset_id],
            num_proc=preprocessing_num_proc,
            cache_file_names=post_detokenization_cache_files,
            load_from_cache_file=True,
        )
    else:
        detokenized_dataset = dataset
    return detokenized_dataset


def get_lambada(
    tokenizer: PreTrainedTokenizer,
    paths: Dict[str, Path],
    dataset_id: str = "lambada",
    dataset_name: str = None,
    validation_ratio: float = 0.0005,
    seq_len: int = 1024,
    preprocessing_num_proc: int = 64,
    stride: int = -1,
    ignore_train: bool = True,
) -> datasets.DatasetDict:
    """
    Run special tokenization and grouping for the Lambada dataset.
    Taken from https://github.com/NVIDIA/Megatron-LM/blob/main/tasks/zeroshot_gpt2/datasets.py
    """
    # Sanity check on input args
    stride = seq_len if stride < 0 else stride
    assert stride <= seq_len, "Data grouping stride is smaller than sequence length: we are losing data."

    dataset = datasets.load_dataset(dataset_id, dataset_name, cache_dir=str(paths["dataset"]), keep_in_memory=True)
    del dataset["train"]

    def tokenize_and_group(example: Dict[str, str]) -> Dict[str, str]:
        text = example["text"]
        last_token = text.split()[-1]
        start_idx = text.rfind(last_token)
        beginning_tokens = tokenizer.encode(text[:start_idx].strip())
        last_token = tokenizer.encode(" " + last_token)
        num_pad = seq_len - len(beginning_tokens) - len(last_token)
        assert num_pad >= 0, "LAMBADA example is shorter than sequence length, will result in error."
        input_ids = beginning_tokens + last_token + [tokenizer.eos_token_id for _ in range(num_pad)]
        labels = [-100 for _ in beginning_tokens] + [tok for tok in last_token] + [-100 for _ in range(num_pad)]
        attention_mask = [1 for _ in range(len(beginning_tokens) + len(last_token))] + [0 for _ in range(num_pad)]
        return {"input_ids": input_ids, "labels": labels, "attention_mask": attention_mask}

    # Create Preprocessing Cache Paths
    post_preprocess_cache_files = {
        k: str(paths["preprocessed"] / "lambada" / "preprocessing" / f"{k}-processed.hf") for k in dataset
    }
    # Create Parent Path of Cache Files
    (paths["preprocessed"] / "lambada" / "preprocessing").mkdir(parents=True, exist_ok=True)

    processed_dataset = dataset.map(
        tokenize_and_group,
        batched=False,
        num_proc=preprocessing_num_proc,
        remove_columns=next(iter(dataset.values())).column_names,
        cache_file_names=post_preprocess_cache_files,
        load_from_cache_file=True,
    )

    return processed_dataset


# TODO: Is this how we want to structure the eval datasets?
# Mapping of eval dataset name -> HF ids, names, and method for generating dataset
ONLINE_EVAL_DATA_REGISTRY = {
    "wikitext": {"id": "wikitext", "name": "wikitext-103-raw-v1", "generator": get_auto_dataset},
    "lambada": {"id": "lambada", "name": None, "generator": get_lambada},
}<|MERGE_RESOLUTION|>--- conflicted
+++ resolved
@@ -12,10 +12,10 @@
 import datasets
 from transformers import BatchEncoding, PreTrainedTokenizer
 
+from src.corpora.detokenization import DATASET_TOKENIZATION_REGISTRY
+
+
 # Nest Overwatch under root `mistral` logger, inheriting formatting!
-from src.corpora.detokenization import DATASET_TOKENIZATION_STRATEGY
-
-
 overwatch = logging.getLogger("mistral.corpora.auto")
 
 
@@ -31,15 +31,11 @@
     ignore_train: bool = False,
 ) -> datasets.DatasetDict:
     """ Run basic tokenization and grouping to turn a Hugging Face Dataset (via `datasets`) into a torch.Dataset. """
-<<<<<<< HEAD
+
     # Sanity check on input args
     stride = seq_len if stride < 0 else stride
     assert stride <= seq_len, "Data grouping stride is smaller than sequence length: we are losing data."
-
-    dataset = datasets.load_dataset(dataset_id, dataset_name, cache_dir=str(paths["dataset"]), keep_in_memory=True)
-=======
     dataset = datasets.load_dataset(dataset_id, name=dataset_name, cache_dir=paths["dataset"], keep_in_memory=True)
->>>>>>> 8cb5bc80
 
     if "validation" not in dataset:
         assert "train" in dataset, "You must have train in dataset to make a validation dataset"
@@ -135,24 +131,27 @@
 def auto_detokenize(
     dataset_id: str, dataset: datasets.DatasetDict, preprocess_path: Path, preprocessing_num_proc: int = 8
 ) -> datasets.DatasetDict:
-    if dataset_id in DATASET_TOKENIZATION_STRATEGY:
+    if dataset_id in DATASET_TOKENIZATION_REGISTRY:
         overwatch.info(f"Detokenizing Dataset via Multiprocessing with `{preprocessing_num_proc}` threads...")
+
         # Create Post-Detokenization Cache Paths
         post_detokenization_cache_files = {
             k: str(preprocess_path / dataset_id / "preprocessing" / "detokenization" / f"{k}-detokenized.hf")
             for k in dataset
         }
+
         # Create Parent Path of Cache Files
         (preprocess_path / dataset_id / "preprocessing" / "detokenization").mkdir(parents=True, exist_ok=True)
 
         detokenized_dataset = dataset.map(
-            DATASET_TOKENIZATION_STRATEGY[dataset_id],
+            DATASET_TOKENIZATION_REGISTRY[dataset_id],
             num_proc=preprocessing_num_proc,
             cache_file_names=post_detokenization_cache_files,
             load_from_cache_file=True,
         )
     else:
         detokenized_dataset = dataset
+
     return detokenized_dataset
 
 
@@ -169,26 +168,29 @@
 ) -> datasets.DatasetDict:
     """
     Run special tokenization and grouping for the Lambada dataset.
+
     Taken from https://github.com/NVIDIA/Megatron-LM/blob/main/tasks/zeroshot_gpt2/datasets.py
     """
-    # Sanity check on input args
+
+    # Sanity check on Input Arguments
     stride = seq_len if stride < 0 else stride
-    assert stride <= seq_len, "Data grouping stride is smaller than sequence length: we are losing data."
-
+    assert stride <= seq_len, "Data grouping stride is smaller than sequence length; we are losing data."
     dataset = datasets.load_dataset(dataset_id, dataset_name, cache_dir=str(paths["dataset"]), keep_in_memory=True)
     del dataset["train"]
 
-    def tokenize_and_group(example: Dict[str, str]) -> Dict[str, str]:
+    def tokenize_and_group(example: Dict[str, str]) -> Dict[str, List[int]]:
         text = example["text"]
         last_token = text.split()[-1]
         start_idx = text.rfind(last_token)
-        beginning_tokens = tokenizer.encode(text[:start_idx].strip())
-        last_token = tokenizer.encode(" " + last_token)
+
+        beginning_tokens, last_token = tokenizer.encode(text[:start_idx].strip()), tokenizer.encode(" " + last_token)
         num_pad = seq_len - len(beginning_tokens) - len(last_token)
         assert num_pad >= 0, "LAMBADA example is shorter than sequence length, will result in error."
+
         input_ids = beginning_tokens + last_token + [tokenizer.eos_token_id for _ in range(num_pad)]
         labels = [-100 for _ in beginning_tokens] + [tok for tok in last_token] + [-100 for _ in range(num_pad)]
         attention_mask = [1 for _ in range(len(beginning_tokens) + len(last_token))] + [0 for _ in range(num_pad)]
+
         return {"input_ids": input_ids, "labels": labels, "attention_mask": attention_mask}
 
     # Create Preprocessing Cache Paths
@@ -210,7 +212,6 @@
     return processed_dataset
 
 
-# TODO: Is this how we want to structure the eval datasets?
 # Mapping of eval dataset name -> HF ids, names, and method for generating dataset
 ONLINE_EVAL_DATA_REGISTRY = {
     "wikitext": {"id": "wikitext", "name": "wikitext-103-raw-v1", "generator": get_auto_dataset},
