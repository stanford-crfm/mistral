"""
auto.py

Default Dataset/Corpus Utilities. Downloads (if necessary) from the Hugging Face `datasets` Hub, and organizes into
de-facto training, validation, and testing tests. Performs additional tokenization and normalization as well.
"""
import logging
import os
from copy import deepcopy
from pathlib import Path
from typing import Dict, Iterable, List, Optional

import datasets
from transformers import BatchEncoding, PreTrainedTokenizer

from src.corpora.detokenization import DATASET_TOKENIZATION_REGISTRY

from .indexer import IndexedDataset

# Nest Overwatch under root `mistral` logger, inheriting formatting!
from .tokenization_utils import batch_tokenize


overwatch = logging.getLogger("mistral.corpora.auto")


def build_indexed_dataset(
    tokenizer: PreTrainedTokenizer,
    paths: Dict[str, Path],
    dataset_id: str,
    dataset_name: Optional[str],
<<<<<<< HEAD
    dataset_dir: Optional[str],
=======
>>>>>>> 4e9253b1
    seq_len: int,
    stride: Optional[int] = None,
    preprocessing_num_proc: int = 64,
    ignore_train: bool = False,
    shuffle_seed: int = 42,
    train_shuffle_buffer_size: Optional[int] = 10000,
) -> Dict[str, IndexedDataset]:
    """Builds Indexed Datasets from a Dataset Dictionary."""

    dataset_key = dataset_id
    if dataset_name is not None:
        dataset_key = f"{dataset_name}-{dataset_id}"

    # First, Normalize Text if Necessary. Tokenization Strategies are in detokenization.py.
    if dataset_dir is not None:
        file_names = os.listdir(dataset_dir)
        file_type = os.path.splitext(file_names[0])[1][1:]
        dataset_files = {}
        dataset_files["train"] = [
            f"{dataset_dir}/{fn}" for fn in file_names if "train" in fn and fn.endswith(file_type)
        ]
        dataset_files["validation"] = [
            f"{dataset_dir}/{fn}" for fn in file_names if "validation" in fn and fn.endswith(file_type)
        ]
        file_type = "json" if file_type == "jsonl" else file_type
        assert file_type in ["json", "txt", "csv"]
        dataset = datasets.load_dataset(
            file_type,
            name=dataset_name,
            data_files=dataset_files,
            cache_dir=str(paths["dataset"]),
        )
    else:
        dataset = datasets.load_dataset(
            dataset_id, name=dataset_name, cache_dir=str(paths["dataset"]), keep_in_memory=True
        )

    if ignore_train and "train" in dataset:
        del dataset["train"]

    dataset = auto_detokenize(dataset_id, dataset, paths["preprocessed"], preprocessing_num_proc)

    # Create Post-Tokenization Cache Paths
    tokenization_cache = paths["preprocessed"] / dataset_key / "preprocessing" / "tokenization"
    tokenization_cache.mkdir(parents=True, exist_ok=True)

    post_tokenization_cache_files = {k: tokenization_cache / f"{k}-tokenized" for k in dataset}

<<<<<<< HEAD
    overwatch.info("Building Tokenized Indexed Dataset")
=======
    overwatch.info(f"Building Tokenized Indexed Dataset for {dataset_id}/{dataset_name}...")
>>>>>>> 4e9253b1
    out_datasets = {}
    for k, ds in dataset.items():
        overwatch.info(f"Building Indexed Dataset for {k}")
        token_iter = batch_tokenize(ds, tokenizer, batch_size=1000)
        out_datasets[k] = IndexedDataset.build_or_load(token_iter, post_tokenization_cache_files[k], seq_len, stride)  # type: ignore

    if train_shuffle_buffer_size is not None and "train" in out_datasets:
        out_datasets["train"] = out_datasets["train"].seeded_shuffle(
            seed=shuffle_seed, buffer_size=train_shuffle_buffer_size
        )

    return out_datasets


def get_auto_dataset(
    tokenizer: PreTrainedTokenizer,
    paths: Dict[str, Path],
    dataset_id: str = "wikitext",
    dataset_name: str = "wikitext-103-raw-v1",
    validation_ratio: float = 0.0005,
    seq_len: int = 1024,
    preprocessing_num_proc: int = 64,
    stride: int = -1,
    ignore_train: bool = False,
) -> datasets.DatasetDict:
    """Run basic tokenization and grouping to turn a Hugging Face Dataset (via `datasets`) into a torch.Dataset."""

    # Sanity check on input args
    stride = seq_len if stride < 0 else stride
    assert stride <= seq_len, f"Data grouping stride ({stride}) is smaller than sequence length: we are losing data."
    dataset = datasets.load_dataset(
        dataset_id, name=dataset_name, cache_dir=str(paths["dataset"]), keep_in_memory=True
    )

    if "validation" not in dataset:
        assert "train" in dataset, "You must have train in dataset to make a validation dataset"
        # Create Dataset Split Cache Files
        train_fn, val_fn = [str(paths["dataset"] / dataset_id / f"{k}-split.hf") for k in ["train", "val"]]
        dataset = dataset["train"].train_test_split(
            test_size=validation_ratio,
            train_indices_cache_file_name=train_fn,
            test_indices_cache_file_name=val_fn,
        )
        dataset["validation"] = dataset["test"]
        del dataset["test"]

    # Preprocess Dataset in a Streaming Fashion
    assert "train" in dataset, "Field `train` not in Dataset!"
    if ignore_train:
        del dataset["train"]
        assert len(dataset) > 0, "You can't set ignore_train = True when there is only train data"

    # First, Normalize Text if Necessary. Tokenization Strategies are in detokenization.py.
    dataset = auto_detokenize(dataset_id, dataset, paths["preprocessed"], preprocessing_num_proc)

    # Second, run straight-up tokenization
    def tokenize(examples: Dict[str, List[str]]) -> BatchEncoding:
        return tokenizer(examples["text"])

    overwatch.info(f"Tokenizing Dataset via Multiprocessing with `{preprocessing_num_proc}` threads...")

    # Create Post-Tokenization Cache Paths
    post_tokenization_cache_files = {
        k: str(paths["preprocessed"] / dataset_id / "preprocessing" / "tokenization" / f"{k}-tokenized.hf")
        for k in dataset
    }
    # Create Parent Path of Cache Files
    (paths["preprocessed"] / dataset_id / "preprocessing" / "tokenization").mkdir(parents=True, exist_ok=True)

    tokenized_dataset = dataset.map(
        tokenize,
        batched=True,
        # tokenization is parallelized by huggingface's fast tokenizers
        num_proc=1 if tokenizer.is_fast else preprocessing_num_proc,
        remove_columns=next(iter(dataset.values())).column_names,
        cache_file_names=post_tokenization_cache_files,
        load_from_cache_file=True,
    )

    # Finally, actually run chunking (collapse multiple sequences into a giant document to read `seq_len` chunks from)
    def group(examples: Dict[str, Iterable[List[int]]]) -> Dict[str, List[List[int]]]:
        # Concatenate all the Texts
        concatenated: Dict[str, List[int]] = {k: sum(examples[k], []) for k in examples.keys()}
        total_length = len(concatenated[list(examples.keys())[0]])

        # Drop the "very last" bit of the dataset that doesn't fit into block size...
        total_length = ((total_length - seq_len + stride) // stride) * stride

        # Split by Chunks of Maximum Length
        result = {k: [t[i : i + seq_len] for i in range(0, total_length, stride)] for k, t in concatenated.items()}
        result["labels"] = deepcopy(result["input_ids"])

        # Mask out losses in overlapping regions. If training data, string will be equal to seq_len
        for i, labels in enumerate(result["labels"]):
            if i == 0:
                continue
            for j in range(len(labels) - stride):
                labels[j] = -100
            result["labels"][i] = labels
        return result

    # From HF.Examples :: Note that with `batched=True`, this map processes 1,000 texts together, so group_texts throws
    # away a remainder for each of those groups of 1,000 texts. You can adjust that batch_size here but a higher
    # value might be slower to preprocess.
    #   - Sidd Note (3/11): We're dropping a max of 8M / 9B tokens... we're probably fine!
    overwatch.info(f"Auto-Batching Dataset via Multiprocessing with `{preprocessing_num_proc}` threads...")

    # Create Post-Chunking Cache Paths
    post_chunking_cache_files = {
        k: str(paths["preprocessed"] / dataset_id / "preprocessing" / "chunking" / f"{k}-stride={stride}-chunked.hf")
        for k in dataset
    }
    # Create Parent Path of Cache Files
    (paths["preprocessed"] / dataset_id / "preprocessing" / "chunking").mkdir(parents=True, exist_ok=True)

    lm_dataset = tokenized_dataset.map(
        group,
        batched=True,
        num_proc=preprocessing_num_proc,
        cache_file_names=post_chunking_cache_files,
        load_from_cache_file=True,
    )

    return lm_dataset


def auto_detokenize(
    dataset_id: str, dataset: datasets.DatasetDict, preprocess_path: Path, preprocessing_num_proc: int = 4
) -> datasets.DatasetDict:
    if dataset_id in DATASET_TOKENIZATION_REGISTRY:
        overwatch.info(f"Detokenizing Dataset via Multiprocessing with `{preprocessing_num_proc}` threads...")

        # Create Post-Detokenization Cache Paths
        post_detokenization_cache_files = {
            k: str(preprocess_path / dataset_id / "preprocessing" / "detokenization" / f"{k}-detokenized.hf")
            for k in dataset
        }

        # Create Parent Path of Cache Files
        (preprocess_path / dataset_id / "preprocessing" / "detokenization").mkdir(parents=True, exist_ok=True)

        detokenized_dataset = dataset.map(
            DATASET_TOKENIZATION_REGISTRY[dataset_id],
            num_proc=preprocessing_num_proc,
            cache_file_names=post_detokenization_cache_files,
            load_from_cache_file=True,
        )
    else:
        detokenized_dataset = dataset

    return detokenized_dataset


def get_lambada(
    tokenizer: PreTrainedTokenizer,
    paths: Dict[str, Path],
    dataset_id: str = "lambada",
    dataset_name: str = None,
    validation_ratio: float = 0.0005,
    seq_len: int = 1024,
    preprocessing_num_proc: int = 4,
    stride: int = -1,
    ignore_train: bool = False,
) -> datasets.DatasetDict:
    """
    Run special tokenization and grouping for the Lambada dataset.

    Taken from https://github.com/NVIDIA/Megatron-LM/blob/main/tasks/zeroshot_gpt2/datasets.py
    """
    overwatch.info(f"Preprocessing LAMBADA Dataset via Multiprocessing with `{preprocessing_num_proc}` threads...")

    # Sanity check on Input Arguments
    stride = seq_len if stride < 0 else stride

    assert stride <= seq_len, f"Data grouping stride ({stride}) is smaller than sequence length; we are losing data."
    dataset = datasets.load_dataset(dataset_id, dataset_name, cache_dir=str(paths["dataset"]), keep_in_memory=True)
    del dataset["train"]

    def tokenize_and_group(example: Dict[str, str]) -> Dict[str, List[int]]:
        text = example["text"]
        last_token = text.split()[-1]
        start_idx = text.rfind(last_token)

        beginning_tokens, last_token = tokenizer.encode(text[:start_idx].strip()), tokenizer.encode(" " + last_token)
        num_pad = seq_len - len(beginning_tokens) - len(last_token)
        assert num_pad >= 0, "LAMBADA example is longer than sequence length, will result in error."

        input_ids = beginning_tokens + last_token + [tokenizer.eos_token_id for _ in range(num_pad)]
        labels = [-100 for _ in beginning_tokens] + [tok for tok in last_token] + [-100 for _ in range(num_pad)]
        attention_mask = [1 for _ in range(len(beginning_tokens) + len(last_token))] + [0 for _ in range(num_pad)]

        return {"input_ids": input_ids, "labels": labels, "attention_mask": attention_mask}

    # Create Preprocessing Cache Paths
    post_preprocess_cache_files = {
        k: str(paths["preprocessed"] / "lambada" / "preprocessing" / f"{k}-processed.hf") for k in dataset
    }
    # Create Parent Path of Cache Files
    (paths["preprocessed"] / "lambada" / "preprocessing").mkdir(parents=True, exist_ok=True)

    processed_dataset = dataset.map(
        tokenize_and_group,
        batched=False,
        num_proc=preprocessing_num_proc,
        remove_columns=next(iter(dataset.values())).column_names,
        cache_file_names=post_preprocess_cache_files,
        load_from_cache_file=True,
    )

    return processed_dataset


# Mapping of eval dataset name -> HF ids, names, and method for generating dataset
ONLINE_EVAL_DATA_REGISTRY = {
    "wikitext": {"id": "wikitext", "name": "wikitext-103-raw-v1", "generator": get_auto_dataset},
    "lambada": {"id": "lambada", "name": None, "generator": get_lambada},
}<|MERGE_RESOLUTION|>--- conflicted
+++ resolved
@@ -29,10 +29,7 @@
     paths: Dict[str, Path],
     dataset_id: str,
     dataset_name: Optional[str],
-<<<<<<< HEAD
     dataset_dir: Optional[str],
-=======
->>>>>>> 4e9253b1
     seq_len: int,
     stride: Optional[int] = None,
     preprocessing_num_proc: int = 64,
@@ -81,11 +78,7 @@
 
     post_tokenization_cache_files = {k: tokenization_cache / f"{k}-tokenized" for k in dataset}
 
-<<<<<<< HEAD
-    overwatch.info("Building Tokenized Indexed Dataset")
-=======
-    overwatch.info(f"Building Tokenized Indexed Dataset for {dataset_id}/{dataset_name}...")
->>>>>>> 4e9253b1
+    overwatch.info("Building Tokenized Indexed Dataset for {dataset_id}/{dataset_name}...")
     out_datasets = {}
     for k, ds in dataset.items():
         overwatch.info(f"Building Indexed Dataset for {k}")
