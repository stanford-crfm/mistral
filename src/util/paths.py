"""
paths.py

Utility function for initializing the appropriate directories/sub-directories on the start of each run. Decoupled from
main code in case we want separate directory structures/artifact storage based on infrastructure (e.g., NLP Cluster vs.
GCP).
"""
import os
from pathlib import Path
from typing import Dict

from .registry import REGISTRY


<<<<<<< HEAD
# TODO -3 :: use Path() from pathlib for paths...cleaner and nicer
def create_paths(run_id: str, model: str, run_dir: str, cache_dir: str, energy_dir: str) -> Dict[str, str]:
=======
def create_paths(run_id: str, model: str, run_dir: str, cache_dir: str) -> Dict[str, Path]:
>>>>>>> abaed701
    """
    Create the necessary directories and sub-directories conditioned on the `run_id`, checkpoint directory, and cache
    directories.

    :param run_id: Unique Run Identifier.
    :param model: Huggingface.Transformers Model ID for specifying the desired configuration.
    :param run_dir: Path to run directory to save model checkpoints and run metrics.
    :param cache_dir: Path to artifacts/cache directory to store any intermediate values, configurations, etc.

    :return: Dictionary mapping str ids --> paths on the filesystem.
    """
    paths = {
        # Top-Level Checkpoint Directory for Given Run
        "runs": Path(run_dir) / run_id,
        # Logging Directory (HF defaults to Tensorboard -- TODO 19 :: Remove Tensorboard and just use W&B and Custom?
        "logs": Path(run_dir) / run_id / "logs",
        # WandB Save Directory
<<<<<<< HEAD
        "wandb": os.path.join(run_dir, run_id, "wandb"),
        # Energy Directory to save Carbon Metrics
        "energy": os.path.join(energy_dir, run_id),
=======
        "wandb": Path(run_dir) / run_id / "wandb",
>>>>>>> abaed701
        # Cache Directories for various components
        "configs": Path(cache_dir) / f"{REGISTRY[model]}-configs",
        "tokenizer": Path(cache_dir) / f"{REGISTRY[model]}-tokenizer",
        "dataset": Path(cache_dir) / "datasets",
        "preprocessed": Path(cache_dir) / f"{REGISTRY[model]}-processed",
    }

    # Programatically Create Paths for each Directory
    for p in paths:
        paths[p].mkdir(parents=True, exist_ok=True)

    return paths


def set_permissions(paths: Dict[str, Path], keys=("configs", "tokenizer", "dataset", "preprocessed")) -> None:
    """ Recursively call `os.chmod(775) recursively for the given paths. """
    for k in keys:
        if k in paths:
            os.system(f"chmod -R 775 {paths[k]}")<|MERGE_RESOLUTION|>--- conflicted
+++ resolved
@@ -12,12 +12,7 @@
 from .registry import REGISTRY
 
 
-<<<<<<< HEAD
-# TODO -3 :: use Path() from pathlib for paths...cleaner and nicer
-def create_paths(run_id: str, model: str, run_dir: str, cache_dir: str, energy_dir: str) -> Dict[str, str]:
-=======
-def create_paths(run_id: str, model: str, run_dir: str, cache_dir: str) -> Dict[str, Path]:
->>>>>>> abaed701
+def create_paths(run_id: str, model: str, run_dir: str, cache_dir: str, energy_dir: str) -> Dict[str, Path]:
     """
     Create the necessary directories and sub-directories conditioned on the `run_id`, checkpoint directory, and cache
     directories.
@@ -35,13 +30,8 @@
         # Logging Directory (HF defaults to Tensorboard -- TODO 19 :: Remove Tensorboard and just use W&B and Custom?
         "logs": Path(run_dir) / run_id / "logs",
         # WandB Save Directory
-<<<<<<< HEAD
-        "wandb": os.path.join(run_dir, run_id, "wandb"),
-        # Energy Directory to save Carbon Metrics
-        "energy": os.path.join(energy_dir, run_id),
-=======
         "wandb": Path(run_dir) / run_id / "wandb",
->>>>>>> abaed701
+        "energy": Path(energy_dir) / run_id,
         # Cache Directories for various components
         "configs": Path(cache_dir) / f"{REGISTRY[model]}-configs",
         "tokenizer": Path(cache_dir) / f"{REGISTRY[model]}-tokenizer",
@@ -56,7 +46,9 @@
     return paths
 
 
-def set_permissions(paths: Dict[str, Path], keys=("configs", "tokenizer", "dataset", "preprocessed")) -> None:
+def set_permissions(
+    paths: Dict[str, Path], keys=("configs", "tokenizer", "dataset", "preprocessed", "energy")
+) -> None:
     """ Recursively call `os.chmod(775) recursively for the given paths. """
     for k in keys:
         if k in paths:
